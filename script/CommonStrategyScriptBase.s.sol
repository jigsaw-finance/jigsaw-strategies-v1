// SPDX-License-Identifier: MIT
pragma solidity 0.8.22;

import { Script, stdJson as StdJson } from "forge-std/Script.sol";

import { AaveV3Strategy } from "../src/aave/AaveV3Strategy.sol";
import { DineroStrategy } from "../src/dinero/DineroStrategy.sol";
import { IonStrategy } from "../src/ion/IonStrategy.sol";
import { PendleStrategy } from "../src/pendle/PendleStrategy.sol";
import { ReservoirSavingStrategy } from "../src/reservoir/ReservoirSavingStrategy.sol";

import { ValidateInterface } from "./validation/ValidateInterface.s.sol";

contract CommonStrategyScriptBase is Script, ValidateInterface {
    using StdJson for string;

    struct AaveStrategyParams {
        address rewardToken; // Aave reward token used in the integrated pool;
        uint256 jigsawRewardDuration; // the duration of the jigsaw rewards (jPoints) distribution;
        address tokenIn; // The address of the LP token
        address tokenOut; // The address of the Aave receipt token (aToken)
    }

    struct IonStrategyParams {
        address ionPool; // Ion pool used for strategy;
        uint256 jigsawRewardDuration; // the duration of the jigsaw rewards (jPoints) distribution;
        address tokenIn; // The address of the LP token
    }

    struct PendleStrategyParams {
        address pendleMarket; // The address of the Pendle's Market contract.
        uint256 jigsawRewardDuration; // the duration of the jigsaw rewards (jPoints) distribution;
        address tokenIn; // The address of the LP token
        address rewardToken; // The address of the Pendle primary reward token
    }

    struct ReservoirSavingStrategyParams {
        address creditEnforcer; // The address of the Reservoir's CreditEnforcer contract
        address pegStabilityModule; // The Reservoir's PegStabilityModule contract.
        address savingModule; // The Reservoir's SavingModule contract.
        address rUSD; // The Reservoir's rUSD stablecoin.
        uint256 jigsawRewardDuration; // the duration of the jigsaw rewards (jPoints) distribution;
        address tokenIn; // The address of the LP token
        address tokenOut; // The address of the Pendle receipt token
    }

    struct DineroStrategyParams {
        address pirexEth; // The address of the PirexEth
        address autoPirexEth; // The address of the AutoPirexEth
        uint256 jigsawRewardDuration; // The address of the initial Jigsaw reward distribution duration for the strategy
        address tokenIn; // The address of the LP token
        address tokenOut; // The address of the PirexEth receipt token (pxEth)
    }

    uint256 constant DEFAULT_REWARDS_DURATION = 75 days;

    bytes32 constant AAVE_STRATEGY = keccak256("AaveV3Strategy");
    bytes32 constant ION_STRATEGY = keccak256("IonStrategy");
    bytes32 constant PENDLE_STRATEGY = keccak256("PendleStrategy");
    bytes32 constant RESERVOIR_STRATEGY = keccak256("ReservoirSavingStrategy");
    bytes32 constant DINERO_STRATEGY = keccak256("DineroStrategy");

    AaveStrategyParams[] internal aaveStrategyParams;
    IonStrategyParams[] internal ionStrategyParams;
    PendleStrategyParams[] internal pendleStrategyParams;
    ReservoirSavingStrategyParams[] internal reservoirSavingStrategyParams;
    DineroStrategyParams[] internal dineroStrategyParams;

    modifier broadcast() {
        vm.startBroadcast(vm.envUint("DEPLOYER_PRIVATE_KEY"));
        _;
        vm.stopBroadcast();
    }

    modifier broadcastFrom(
        uint256 _pk
    ) {
        vm.startBroadcast(_pk);
        _;
        vm.stopBroadcast();
    }

    function _buildProxyData(
        string calldata _strategy
    ) internal returns (bytes[] memory data) {
        string memory commonConfig = vm.readFile("./deployment-config/00_CommonConfig.json");
        string memory deployments = vm.readFile("./deployments.json");

        address owner = commonConfig.readAddress(".INITIAL_OWNER");
        address manager = commonConfig.readAddress(".MANAGER");
        address jigsawRewardToken = commonConfig.readAddress(".JIGSAW_REWARDS");
        address stakerFactory = deployments.readAddress(".STAKER_FACTORY");

        _validateManager(manager);
        _validateErc20(jigsawRewardToken);
        _validateStakerFactory(stakerFactory);

        if (keccak256(bytes(_strategy)) == AAVE_STRATEGY) {
            string memory aaveConfig = vm.readFile("./deployment-config/01_AaveV3StrategyConfig.json");
            address aaveLendingPool = aaveConfig.readAddress(".LENDING_POOL");
            address aaveRewardsController = aaveConfig.readAddress(".REWARDS_CONTROLLER");

            _validateAaveLendingPool(aaveLendingPool);
            _validateAaveRewardsController(aaveRewardsController);

            _populateAaveArray();

            data = new bytes[](aaveStrategyParams.length);

            for (uint256 i = 0; i < aaveStrategyParams.length; i++) {
                _validateErc20(aaveStrategyParams[i].tokenIn);
                _validateAaveToken(aaveStrategyParams[i].tokenOut);

                data[i] = abi.encodeCall(
                    AaveV3Strategy.initialize,
                    AaveV3Strategy.InitializerParams({
                        owner: owner,
                        manager: manager,
                        stakerFactory: stakerFactory,
                        lendingPool: aaveLendingPool,
                        rewardsController: aaveRewardsController,
                        jigsawRewardToken: jigsawRewardToken,
                        rewardToken: aaveStrategyParams[i].rewardToken,
                        jigsawRewardDuration: aaveStrategyParams[i].jigsawRewardDuration,
                        tokenIn: aaveStrategyParams[i].tokenIn,
                        tokenOut: aaveStrategyParams[i].tokenOut
                    })
                );
            }

            return data;
        }

        if (keccak256(bytes(_strategy)) == ION_STRATEGY) {
            _populateIonArray();

            data = new bytes[](ionStrategyParams.length);

            for (uint256 i = 0; i < ionStrategyParams.length; i++) {
                _validateIonPool(ionStrategyParams[i].ionPool);
                _validateErc20(ionStrategyParams[i].tokenIn);

                data[i] = abi.encodeCall(
                    IonStrategy.initialize,
                    IonStrategy.InitializerParams({
                        owner: owner,
                        manager: manager,
                        stakerFactory: stakerFactory,
                        jigsawRewardToken: jigsawRewardToken,
                        ionPool: ionStrategyParams[i].ionPool,
                        jigsawRewardDuration: ionStrategyParams[i].jigsawRewardDuration,
<<<<<<< HEAD
                        tokenIn: ionStrategyParams[i].tokenIn
=======
                        tokenIn: ionStrategyParams[i].tokenIn,
                        tokenOut: ionStrategyParams[i].ionPool
>>>>>>> 92812f45
                    })
                );
            }

            return data;
        }

        if (keccak256(bytes(_strategy)) == PENDLE_STRATEGY) {
            string memory pendleConfig = vm.readFile("./deployment-config/02_PendleStrategyConfig.json");
            address pendleRouter = pendleConfig.readAddress(".PENDLE_ROUTER");

            _validatePendleRouter(pendleRouter);

            _populatePendleArray();

            data = new bytes[](pendleStrategyParams.length);
            for (uint256 i = 0; i < pendleStrategyParams.length; i++) {
                _validatePendleMarket(pendleStrategyParams[i].pendleMarket);
                _validateErc20(pendleStrategyParams[i].tokenIn);
                _validateErc20(pendleStrategyParams[i].rewardToken);

                data[i] = abi.encodeCall(
                    PendleStrategy.initialize,
                    PendleStrategy.InitializerParams({
                        owner: owner,
                        manager: manager,
                        stakerFactory: stakerFactory,
                        jigsawRewardToken: jigsawRewardToken,
                        pendleRouter: pendleRouter,
                        pendleMarket: pendleStrategyParams[i].pendleMarket,
                        jigsawRewardDuration: pendleStrategyParams[i].jigsawRewardDuration,
                        tokenIn: pendleStrategyParams[i].tokenIn,
                        tokenOut: pendleStrategyParams[i].pendleMarket,
                        rewardToken: pendleStrategyParams[i].rewardToken
                    })
                );
            }

            return data;
        }

        if (keccak256(bytes(_strategy)) == RESERVOIR_STRATEGY) {
            _populateReservoirSavingStrategy();

            data = new bytes[](reservoirSavingStrategyParams.length);
            for (uint256 i = 0; i < reservoirSavingStrategyParams.length; i++) {
                _validateCreditEnforcer(reservoirSavingStrategyParams[i].creditEnforcer);
                _validatePegStabilityModule(reservoirSavingStrategyParams[i].pegStabilityModule);
                _validateSavingModule(reservoirSavingStrategyParams[i].savingModule);
                _validateErc20(reservoirSavingStrategyParams[i].tokenIn);
                _validateRusd(reservoirSavingStrategyParams[i].rUSD, reservoirSavingStrategyParams[i].savingModule);
                _validateSrUsd(reservoirSavingStrategyParams[i].tokenOut, reservoirSavingStrategyParams[i].savingModule);

                data[i] = abi.encodeCall(
                    ReservoirSavingStrategy.initialize,
                    ReservoirSavingStrategy.InitializerParams({
                        owner: owner,
                        manager: manager,
                        stakerFactory: stakerFactory,
                        jigsawRewardToken: jigsawRewardToken,
                        creditEnforcer: reservoirSavingStrategyParams[i].creditEnforcer,
                        pegStabilityModule: reservoirSavingStrategyParams[i].pegStabilityModule,
                        savingModule: reservoirSavingStrategyParams[i].savingModule,
                        rUSD: reservoirSavingStrategyParams[i].rUSD,
                        jigsawRewardDuration: reservoirSavingStrategyParams[i].jigsawRewardDuration,
                        tokenIn: reservoirSavingStrategyParams[i].tokenIn,
                        tokenOut: reservoirSavingStrategyParams[i].tokenOut
                    })
                );
            }

            return data;
        }

        if (keccak256(bytes(_strategy)) == DINERO_STRATEGY) {
            _populateDineroArray();

            data = new bytes[](dineroStrategyParams.length);
            for (uint256 i = 0; i < dineroStrategyParams.length; i++) {
                _validateErc20(dineroStrategyParams[i].tokenIn);
                _validatePirexEth(dineroStrategyParams[i].pirexEth);
                _validateAutoPirexEth(dineroStrategyParams[i].autoPirexEth);

                data[i] = abi.encodeCall(
                    DineroStrategy.initialize,
                    DineroStrategy.InitializerParams({
                        owner: owner,
                        manager: manager,
                        stakerFactory: stakerFactory,
                        jigsawRewardToken: jigsawRewardToken,
                        pirexEth: dineroStrategyParams[i].pirexEth,
                        autoPirexEth: dineroStrategyParams[i].autoPirexEth,
                        jigsawRewardDuration: dineroStrategyParams[i].jigsawRewardDuration,
                        tokenIn: dineroStrategyParams[i].tokenIn,
                        tokenOut: dineroStrategyParams[i].tokenOut
                    })
                );
            }

            return data;
        }

        revert("Unknown strategy");
    }

    function _populateAaveArray() internal {
        // Populate the individual initialization params per each Aave strategy, e.g.:
        aaveStrategyParams.push(
            AaveStrategyParams({
                rewardToken: address(0),
                jigsawRewardDuration: DEFAULT_REWARDS_DURATION,
                tokenIn: 0xC02aaA39b223FE8D0A0e5C4F27eAD9083C756Cc2, //wETH
                tokenOut: 0x4d5F47FA6A74757f35C14fD3a6Ef8E3C9BC514E8
            })
        );

        aaveStrategyParams.push(
            AaveStrategyParams({
                rewardToken: address(0),
                jigsawRewardDuration: DEFAULT_REWARDS_DURATION,
                tokenIn: 0x7f39C581F595B53c5cb19bD0b3f8dA6c935E2Ca0, //wstETH
                tokenOut: 0x0B925eD163218f6662a35e0f0371Ac234f9E9371
            })
        );

        aaveStrategyParams.push(
            AaveStrategyParams({
                rewardToken: address(0),
                jigsawRewardDuration: DEFAULT_REWARDS_DURATION,
                tokenIn: 0xCd5fE23C85820F7B72D0926FC9b05b43E359b7ee, //weETH
                tokenOut: 0xBdfa7b7893081B35Fb54027489e2Bc7A38275129
            })
        );

        aaveStrategyParams.push(
            AaveStrategyParams({
                rewardToken: address(0),
                jigsawRewardDuration: DEFAULT_REWARDS_DURATION,
                tokenIn: 0x2260FAC5E5542a773Aa44fBCfeDf7C193bc2C599, //wBTC
                tokenOut: 0x5Ee5bf7ae06D1Be5997A1A72006FE6C607eC6DE8
            })
        );

        aaveStrategyParams.push(
            AaveStrategyParams({
                rewardToken: address(0),
                jigsawRewardDuration: DEFAULT_REWARDS_DURATION,
                tokenIn: 0xdAC17F958D2ee523a2206206994597C13D831ec7, //USDT
                tokenOut: 0x23878914EFE38d27C4D67Ab83ed1b93A74D4086a
            })
        );

        aaveStrategyParams.push(
            AaveStrategyParams({
                rewardToken: address(0),
                jigsawRewardDuration: DEFAULT_REWARDS_DURATION,
                tokenIn: 0xA0b86991c6218b36c1d19D4a2e9Eb0cE3606eB48, //USDC
                tokenOut: 0x98C23E9d8f34FEFb1B7BD6a91B7FF122F4e16F5c
            })
        );

        aaveStrategyParams.push(
            AaveStrategyParams({
                rewardToken: address(0),
                jigsawRewardDuration: DEFAULT_REWARDS_DURATION,
                tokenIn: 0x6B175474E89094C44Da98b954EedeAC495271d0F, //DAI
                tokenOut: 0x018008bfb33d285247A21d44E50697654f754e63
            })
        );

        aaveStrategyParams.push(
            AaveStrategyParams({
                rewardToken: address(0),
                jigsawRewardDuration: DEFAULT_REWARDS_DURATION,
                tokenIn: 0x9D39A5DE30e57443BfF2A8307A4256c8797A3497, //sUSDe
                tokenOut: 0x4579a27aF00A62C0EB156349f31B345c08386419
            })
        );
    }

    function _populateIonArray() internal {
        // Populate the individual initialization params per each Ion strategy, e.g.:
        ionStrategyParams.push(
            IonStrategyParams({
                ionPool: 0x0000000000eaEbd95dAfcA37A39fd09745739b78, //wstETH/weETH Ion Pool
                jigsawRewardDuration: DEFAULT_REWARDS_DURATION,
                tokenIn: 0x7f39C581F595B53c5cb19bD0b3f8dA6c935E2Ca0
            })
        );

        ionStrategyParams.push(
            IonStrategyParams({
                ionPool: 0x00000000007C8105548f9d0eE081987378a6bE93, //wstETH/rswETH Ion Pool
                jigsawRewardDuration: DEFAULT_REWARDS_DURATION,
                tokenIn: 0x7f39C581F595B53c5cb19bD0b3f8dA6c935E2Ca0
            })
        );

        ionStrategyParams.push(
            IonStrategyParams({
                ionPool: 0x0000000000E33e35EE6052fae87bfcFac61b1da9, //wstETH/rsETH Ion Pool
                jigsawRewardDuration: DEFAULT_REWARDS_DURATION,
                tokenIn: 0x7f39C581F595B53c5cb19bD0b3f8dA6c935E2Ca0
            })
        );

        ionStrategyParams.push(
            IonStrategyParams({
                ionPool: 0x00000000008a3A77bd91bC738Ed2Efaa262c3763, //wETH/ezETH Ion Pool
                jigsawRewardDuration: DEFAULT_REWARDS_DURATION,
                tokenIn: 0xC02aaA39b223FE8D0A0e5C4F27eAD9083C756Cc2
            })
        );
    }

    function _populateReservoirSavingStrategy() internal {
        // Populate the initialization params for the ReservoirSavingStrategy, e.g.:
        reservoirSavingStrategyParams.push(
            ReservoirSavingStrategyParams({
                creditEnforcer: 0x04716DB62C085D9e08050fcF6F7D775A03d07720,
                pegStabilityModule: 0x4809010926aec940b550D34a46A52739f996D75D,
<<<<<<< HEAD
                savingModule: 0x5475611Dffb8ef4d697Ae39df9395513b6E947d7,
                rUSD: 0x09D4214C03D01F49544C0448DBE3A27f768F2b34,
                jigsawRewardDuration: 365 days,
                tokenIn: 0x09D4214C03D01F49544C0448DBE3A27f768F2b34, // rUSD as tokenIn
                tokenOut: 0x738d1115B90efa71AE468F1287fc864775e23a31 // srUSD as tokenOut
             })
        );

        reservoirSavingStrategyParams.push(
            ReservoirSavingStrategyParams({
                creditEnforcer: 0x04716DB62C085D9e08050fcF6F7D775A03d07720,
                pegStabilityModule: 0x4809010926aec940b550D34a46A52739f996D75D,
                savingModule: 0x5475611Dffb8ef4d697Ae39df9395513b6E947d7,
                rUSD: 0x09D4214C03D01F49544C0448DBE3A27f768F2b34,
                jigsawRewardDuration: 365 days,
                tokenIn: 0xA0b86991c6218b36c1d19D4a2e9Eb0cE3606eB48, // USDC as tokenIn
                tokenOut: 0x738d1115B90efa71AE468F1287fc864775e23a31 // srUSD as tokenOut
             })
=======
                jigsawRewardDuration: DEFAULT_REWARDS_DURATION,
                tokenIn: 0xA0b86991c6218b36c1d19D4a2e9Eb0cE3606eB48, //USDC
                tokenOut: 0x09D4214C03D01F49544C0448DBE3A27f768F2b34
            })
>>>>>>> 92812f45
        );
    }

    function _populatePendleArray() internal {
        // Populate the individual initialization params per each Pendle strategy, e.g.:
        pendleStrategyParams.push(
            PendleStrategyParams({
                pendleMarket: 0xB162B764044697cf03617C2EFbcB1f42e31E4766,
                jigsawRewardDuration: DEFAULT_REWARDS_DURATION,
                tokenIn: 0x9D39A5DE30e57443BfF2A8307A4256c8797A3497, // sUSDe
                rewardToken: 0x808507121B80c02388fAd14726482e061B8da827
            })
        );

        pendleStrategyParams.push(
            PendleStrategyParams({
                pendleMarket: 0x048680F64d6DFf1748ba6D9a01F578433787e24B,
                jigsawRewardDuration: DEFAULT_REWARDS_DURATION,
                tokenIn: 0x35D8949372D46B7a3D5A56006AE77B215fc69bC0, // USD0++
                rewardToken: 0x808507121B80c02388fAd14726482e061B8da827
            })
        );

        pendleStrategyParams.push(
            PendleStrategyParams({
                pendleMarket: 0xfd5Cf95E8b886aCE955057cA4DC69466e793FBBE,
                jigsawRewardDuration: DEFAULT_REWARDS_DURATION,
                tokenIn: 0xFAe103DC9cf190eD75350761e95403b7b8aFa6c0, // rswETH
                rewardToken: 0x808507121B80c02388fAd14726482e061B8da827
            })
        );

        pendleStrategyParams.push(
            PendleStrategyParams({
                pendleMarket: 0x58612beB0e8a126735b19BB222cbC7fC2C162D2a,
                jigsawRewardDuration: DEFAULT_REWARDS_DURATION,
                tokenIn: 0xD9A442856C234a39a81a089C06451EBAa4306a72, // pufETH
                rewardToken: 0x808507121B80c02388fAd14726482e061B8da827
            })
        );

        pendleStrategyParams.push(
            PendleStrategyParams({
                pendleMarket: 0x931F7eA0c31c14914a452d341bc5Cb5d996BE71d,
                jigsawRewardDuration: DEFAULT_REWARDS_DURATION,
                tokenIn: 0x8236a87084f8B84306f72007F36F2618A5634494, // LBTC
                rewardToken: 0x808507121B80c02388fAd14726482e061B8da827
            })
        );
    }

    function _populateDineroArray() internal {
        // Populate the initialization params for the DineroStrategy, e.g.:
        dineroStrategyParams.push(
            DineroStrategyParams({
                pirexEth: 0xD664b74274DfEB538d9baC494F3a4760828B02b0,
                autoPirexEth: 0x9Ba021B0a9b958B5E75cE9f6dff97C7eE52cb3E6,
                jigsawRewardDuration: DEFAULT_REWARDS_DURATION,
                tokenIn: 0xC02aaA39b223FE8D0A0e5C4F27eAD9083C756Cc2, //wETH
                tokenOut: 0x9Ba021B0a9b958B5E75cE9f6dff97C7eE52cb3E6
            })
        );
    }
}<|MERGE_RESOLUTION|>--- conflicted
+++ resolved
@@ -5,7 +5,6 @@
 
 import { AaveV3Strategy } from "../src/aave/AaveV3Strategy.sol";
 import { DineroStrategy } from "../src/dinero/DineroStrategy.sol";
-import { IonStrategy } from "../src/ion/IonStrategy.sol";
 import { PendleStrategy } from "../src/pendle/PendleStrategy.sol";
 import { ReservoirSavingStrategy } from "../src/reservoir/ReservoirSavingStrategy.sol";
 
@@ -19,12 +18,6 @@
         uint256 jigsawRewardDuration; // the duration of the jigsaw rewards (jPoints) distribution;
         address tokenIn; // The address of the LP token
         address tokenOut; // The address of the Aave receipt token (aToken)
-    }
-
-    struct IonStrategyParams {
-        address ionPool; // Ion pool used for strategy;
-        uint256 jigsawRewardDuration; // the duration of the jigsaw rewards (jPoints) distribution;
-        address tokenIn; // The address of the LP token
     }
 
     struct PendleStrategyParams {
@@ -55,13 +48,11 @@
     uint256 constant DEFAULT_REWARDS_DURATION = 75 days;
 
     bytes32 constant AAVE_STRATEGY = keccak256("AaveV3Strategy");
-    bytes32 constant ION_STRATEGY = keccak256("IonStrategy");
     bytes32 constant PENDLE_STRATEGY = keccak256("PendleStrategy");
     bytes32 constant RESERVOIR_STRATEGY = keccak256("ReservoirSavingStrategy");
     bytes32 constant DINERO_STRATEGY = keccak256("DineroStrategy");
 
     AaveStrategyParams[] internal aaveStrategyParams;
-    IonStrategyParams[] internal ionStrategyParams;
     PendleStrategyParams[] internal pendleStrategyParams;
     ReservoirSavingStrategyParams[] internal reservoirSavingStrategyParams;
     DineroStrategyParams[] internal dineroStrategyParams;
@@ -124,37 +115,6 @@
                         jigsawRewardDuration: aaveStrategyParams[i].jigsawRewardDuration,
                         tokenIn: aaveStrategyParams[i].tokenIn,
                         tokenOut: aaveStrategyParams[i].tokenOut
-                    })
-                );
-            }
-
-            return data;
-        }
-
-        if (keccak256(bytes(_strategy)) == ION_STRATEGY) {
-            _populateIonArray();
-
-            data = new bytes[](ionStrategyParams.length);
-
-            for (uint256 i = 0; i < ionStrategyParams.length; i++) {
-                _validateIonPool(ionStrategyParams[i].ionPool);
-                _validateErc20(ionStrategyParams[i].tokenIn);
-
-                data[i] = abi.encodeCall(
-                    IonStrategy.initialize,
-                    IonStrategy.InitializerParams({
-                        owner: owner,
-                        manager: manager,
-                        stakerFactory: stakerFactory,
-                        jigsawRewardToken: jigsawRewardToken,
-                        ionPool: ionStrategyParams[i].ionPool,
-                        jigsawRewardDuration: ionStrategyParams[i].jigsawRewardDuration,
-<<<<<<< HEAD
-                        tokenIn: ionStrategyParams[i].tokenIn
-=======
-                        tokenIn: ionStrategyParams[i].tokenIn,
-                        tokenOut: ionStrategyParams[i].ionPool
->>>>>>> 92812f45
                     })
                 );
             }
@@ -335,48 +295,12 @@
         );
     }
 
-    function _populateIonArray() internal {
-        // Populate the individual initialization params per each Ion strategy, e.g.:
-        ionStrategyParams.push(
-            IonStrategyParams({
-                ionPool: 0x0000000000eaEbd95dAfcA37A39fd09745739b78, //wstETH/weETH Ion Pool
-                jigsawRewardDuration: DEFAULT_REWARDS_DURATION,
-                tokenIn: 0x7f39C581F595B53c5cb19bD0b3f8dA6c935E2Ca0
-            })
-        );
-
-        ionStrategyParams.push(
-            IonStrategyParams({
-                ionPool: 0x00000000007C8105548f9d0eE081987378a6bE93, //wstETH/rswETH Ion Pool
-                jigsawRewardDuration: DEFAULT_REWARDS_DURATION,
-                tokenIn: 0x7f39C581F595B53c5cb19bD0b3f8dA6c935E2Ca0
-            })
-        );
-
-        ionStrategyParams.push(
-            IonStrategyParams({
-                ionPool: 0x0000000000E33e35EE6052fae87bfcFac61b1da9, //wstETH/rsETH Ion Pool
-                jigsawRewardDuration: DEFAULT_REWARDS_DURATION,
-                tokenIn: 0x7f39C581F595B53c5cb19bD0b3f8dA6c935E2Ca0
-            })
-        );
-
-        ionStrategyParams.push(
-            IonStrategyParams({
-                ionPool: 0x00000000008a3A77bd91bC738Ed2Efaa262c3763, //wETH/ezETH Ion Pool
-                jigsawRewardDuration: DEFAULT_REWARDS_DURATION,
-                tokenIn: 0xC02aaA39b223FE8D0A0e5C4F27eAD9083C756Cc2
-            })
-        );
-    }
-
     function _populateReservoirSavingStrategy() internal {
         // Populate the initialization params for the ReservoirSavingStrategy, e.g.:
         reservoirSavingStrategyParams.push(
             ReservoirSavingStrategyParams({
                 creditEnforcer: 0x04716DB62C085D9e08050fcF6F7D775A03d07720,
                 pegStabilityModule: 0x4809010926aec940b550D34a46A52739f996D75D,
-<<<<<<< HEAD
                 savingModule: 0x5475611Dffb8ef4d697Ae39df9395513b6E947d7,
                 rUSD: 0x09D4214C03D01F49544C0448DBE3A27f768F2b34,
                 jigsawRewardDuration: 365 days,
@@ -395,58 +319,15 @@
                 tokenIn: 0xA0b86991c6218b36c1d19D4a2e9Eb0cE3606eB48, // USDC as tokenIn
                 tokenOut: 0x738d1115B90efa71AE468F1287fc864775e23a31 // srUSD as tokenOut
              })
-=======
-                jigsawRewardDuration: DEFAULT_REWARDS_DURATION,
-                tokenIn: 0xA0b86991c6218b36c1d19D4a2e9Eb0cE3606eB48, //USDC
-                tokenOut: 0x09D4214C03D01F49544C0448DBE3A27f768F2b34
-            })
->>>>>>> 92812f45
         );
     }
 
     function _populatePendleArray() internal {
-        // Populate the individual initialization params per each Pendle strategy, e.g.:
-        pendleStrategyParams.push(
-            PendleStrategyParams({
-                pendleMarket: 0xB162B764044697cf03617C2EFbcB1f42e31E4766,
-                jigsawRewardDuration: DEFAULT_REWARDS_DURATION,
-                tokenIn: 0x9D39A5DE30e57443BfF2A8307A4256c8797A3497, // sUSDe
-                rewardToken: 0x808507121B80c02388fAd14726482e061B8da827
-            })
-        );
-
         pendleStrategyParams.push(
             PendleStrategyParams({
                 pendleMarket: 0x048680F64d6DFf1748ba6D9a01F578433787e24B,
                 jigsawRewardDuration: DEFAULT_REWARDS_DURATION,
                 tokenIn: 0x35D8949372D46B7a3D5A56006AE77B215fc69bC0, // USD0++
-                rewardToken: 0x808507121B80c02388fAd14726482e061B8da827
-            })
-        );
-
-        pendleStrategyParams.push(
-            PendleStrategyParams({
-                pendleMarket: 0xfd5Cf95E8b886aCE955057cA4DC69466e793FBBE,
-                jigsawRewardDuration: DEFAULT_REWARDS_DURATION,
-                tokenIn: 0xFAe103DC9cf190eD75350761e95403b7b8aFa6c0, // rswETH
-                rewardToken: 0x808507121B80c02388fAd14726482e061B8da827
-            })
-        );
-
-        pendleStrategyParams.push(
-            PendleStrategyParams({
-                pendleMarket: 0x58612beB0e8a126735b19BB222cbC7fC2C162D2a,
-                jigsawRewardDuration: DEFAULT_REWARDS_DURATION,
-                tokenIn: 0xD9A442856C234a39a81a089C06451EBAa4306a72, // pufETH
-                rewardToken: 0x808507121B80c02388fAd14726482e061B8da827
-            })
-        );
-
-        pendleStrategyParams.push(
-            PendleStrategyParams({
-                pendleMarket: 0x931F7eA0c31c14914a452d341bc5Cb5d996BE71d,
-                jigsawRewardDuration: DEFAULT_REWARDS_DURATION,
-                tokenIn: 0x8236a87084f8B84306f72007F36F2618A5634494, // LBTC
                 rewardToken: 0x808507121B80c02388fAd14726482e061B8da827
             })
         );
